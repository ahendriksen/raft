# =============================================================================
# Copyright (c) 2022-2023, NVIDIA CORPORATION.
#
# Licensed under the Apache License, Version 2.0 (the "License"); you may not use this file except
# in compliance with the License. You may obtain a copy of the License at
#
# http://www.apache.org/licenses/LICENSE-2.0
#
# Unless required by applicable law or agreed to in writing, software distributed under the License
# is distributed on an "AS IS" BASIS, WITHOUT WARRANTIES OR CONDITIONS OF ANY KIND, either express
# or implied. See the License for the specific language governing permissions and limitations under
# the License.
# =============================================================================

cmake_minimum_required(VERSION 3.23.1 FATAL_ERROR)

<<<<<<< HEAD
set(pylibraft_version 23.10.00)
=======
include(../../fetch_rapids.cmake)

set(pylibraft_version 23.08.00)
>>>>>>> a66c3a38

# We always need CUDA for pylibraft because the raft dependency brings in a header-only cuco
# dependency that enables CUDA unconditionally.
include(rapids-cuda)
rapids_cuda_init_architectures(pylibraft)

project(
  pylibraft
  VERSION ${pylibraft_version}
  LANGUAGES # TODO: Building Python extension modules via the python_extension_module requires the C
            # language to be enabled here. The test project that is built in scikit-build to verify
            # various linking options for the python library is hardcoded to build with C, so until
            # that is fixed we need to keep C.
            C CXX CUDA
)

option(FIND_RAFT_CPP "Search for existing RAFT C++ installations before defaulting to local files"
       ON
)

option(RAFT_BUILD_WHEELS "Whether this build is generating a Python wheel." OFF)

# If the user requested it we attempt to find RAFT.
if(FIND_RAFT_CPP)
  find_package(raft ${pylibraft_version} REQUIRED COMPONENTS compiled)
  if(NOT TARGET raft::raft_lib)
    message(
      FATAL_ERROR
        "Building against a preexisting libraft library requires the compiled libraft to have been built!"
    )

  endif()
else()
  set(raft_FOUND OFF)
endif()

include(rapids-cython)

if(NOT raft_FOUND)
  set(BUILD_TESTS OFF)
  set(BUILD_PRIMS_BENCH OFF)
  set(BUILD_ANN_BENCH OFF)
  set(RAFT_COMPILE_LIBRARY ON)

  set(_exclude_from_all "")
  if(RAFT_BUILD_WHEELS)
    # Statically link dependencies if building wheels
    set(CUDA_STATIC_RUNTIME ON)
    # Don't install the raft C++ targets into wheels
    set(_exclude_from_all EXCLUDE_FROM_ALL)
  endif()

  add_subdirectory(../../cpp raft-cpp ${_exclude_from_all})

  # When building the C++ libraries from source we must copy libraft.so alongside the
  # pairwise_distance and random Cython libraries TODO: when we have a single 'compiled' raft
  # library, we shouldn't need this
  set(cython_lib_dir pylibraft)
  install(TARGETS raft_lib DESTINATION ${cython_lib_dir})
endif()

rapids_cython_init()

add_subdirectory(pylibraft/common)
add_subdirectory(pylibraft/distance)
add_subdirectory(pylibraft/matrix)
add_subdirectory(pylibraft/neighbors)
add_subdirectory(pylibraft/random)
add_subdirectory(pylibraft/cluster)

if(DEFINED cython_lib_dir)
  rapids_cython_add_rpath_entries(TARGET raft PATHS "${cython_lib_dir}")
endif()<|MERGE_RESOLUTION|>--- conflicted
+++ resolved
@@ -14,13 +14,9 @@
 
 cmake_minimum_required(VERSION 3.23.1 FATAL_ERROR)
 
-<<<<<<< HEAD
-set(pylibraft_version 23.10.00)
-=======
 include(../../fetch_rapids.cmake)
 
-set(pylibraft_version 23.08.00)
->>>>>>> a66c3a38
+set(pylibraft_version 23.10.00)
 
 # We always need CUDA for pylibraft because the raft dependency brings in a header-only cuco
 # dependency that enables CUDA unconditionally.
