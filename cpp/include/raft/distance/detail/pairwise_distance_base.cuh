/*
 * Copyright (c) 2022-2023, NVIDIA CORPORATION.
 *
 * Licensed under the Apache License, Version 2.0 (the "License");
 * you may not use this file except in compliance with the License.
 * You may obtain a copy of the License at
 *
 *     http://www.apache.org/licenses/LICENSE-2.0
 *
 * Unless required by applicable law or agreed to in writing, software
 * distributed under the License is distributed on an "AS IS" BASIS,
 * WITHOUT WARRANTIES OR CONDITIONS OF ANY KIND, either express or implied.
 * See the License for the specific language governing permissions and
 * limitations under the License.
 */
#pragma once
#include <raft/core/operators.hpp>
#include <raft/linalg/contractions.cuh>
#include <raft/linalg/norm.cuh>
#include <raft/util/cuda_utils.cuh>
#include <raft/util/cudart_utils.hpp>
#include <raft/util/vectorized.cuh>

#include <cstddef>

namespace raft {
namespace distance {
namespace detail {

/**
 * @brief Device class for L1, L2 and cosine distance metrics.
 * @tparam useNorms       whether norms are needed
 * @tparam DataT          input data-type (for A and B matrices)
 * @tparam AccT           accumulation data-type
 * @tparam OutT           output data-type (for C and D matrices)
 * @tparam IdxT           index data-type
 * @tparam Policy         struct which tunes the Contraction kernel
 * @tparam CoreLambda     tells how to accumulate an x and y into
                          acc. its signature:
    template <typename AccT, typename DataT> void core_lambda(AccT& acc,
      const DataT& x, const DataT& y)
 * @tparam EpilogueLambda applies an elementwise function to compute final
    values. Its signature is:
    template <typename AccT, typename DataT> void epilogue_lambda
    (AccT acc[][], DataT* regxn, DataT* regyn);
 * @tparam FinalLambda the final lambda called on final distance value
 * @param[in] x input matrix
 * @param[in] y input matrix
 * @param[in] m number of rows of A and C/D
 * @param[in] n number of columns of B and C/D
 * @param[in] k number of cols of A and rows of B
 * @param[in] lda leading dimension of A
 * @param[in] ldb leading dimension of B
 * @param[in] ldd leading dimension of C/D
 * @param[in] xn row norms of input matrix A. Required for expanded L2, cosine
 * @param[in] yn row norms of input matrix B. Required for expanded L2, cosine
 * @param[output] pD output matrix
 * @param[in] smem shared mem buffer for intermediate storage of A, B, xn & yn.
 * @param core_op the core accumulation operation lambda
 * @param epilog_op the epilog operation lambda
 * @param fin_op the final gemm epilogue lambda
 * @param rowEpilog_op epilog lambda that executes when a full row has been processed
 */

template <bool useNorms,
          typename DataT,
          typename AccT,
          typename OutT,
          typename IdxT,
          typename Policy,
          typename CoreLambda,
          typename EpilogueLambda,
          typename FinalLambda,
          typename rowEpilogueLambda,
          bool isRowMajor    = true,
          bool writeOut      = true,
          typename BaseClass = raft::linalg::Contractions_NT<DataT, IdxT, Policy, isRowMajor>>
struct PairwiseDistances : public BaseClass {
 private:
  typedef Policy P;
  const DataT* xn;
  const DataT* yn;
  const DataT* const yBase;
  OutT* dOutput;
  char* smem;
  CoreLambda core_op;
  EpilogueLambda epilog_op;
  FinalLambda fin_op;
  rowEpilogueLambda rowEpilog_op;

  const IdxT grid_stride_m;
  const IdxT grid_stride_n;
  const IdxT grid_offset_m;
  const IdxT grid_offset_n;

  AccT acc[P::AccRowsPerTh][P::AccColsPerTh];

 public:
  // Constructor
  DI PairwiseDistances(const DataT* _x,
                       const DataT* _y,
                       IdxT _m,
                       IdxT _n,
                       IdxT _k,
                       IdxT _lda,
                       IdxT _ldb,
                       IdxT _ldd,
                       const DataT* _xn,
                       const DataT* _yn,
                       OutT* _dOutput,
                       char* _smem,
                       CoreLambda _core_op,
                       EpilogueLambda _epilog_op,
                       FinalLambda _fin_op,
                       rowEpilogueLambda _rowEpilog_op)
    : BaseClass(_x, _y, _m, _n, _k, _lda, _ldb, _ldd, _smem),
      xn(_xn),
      yn(_yn),
      yBase(_y),
      dOutput(_dOutput),
      smem(_smem),
      core_op(_core_op),
      epilog_op(_epilog_op),
      fin_op(_fin_op),
      rowEpilog_op(_rowEpilog_op),
      grid_stride_m(P::Mblk * gridDim.y),
      grid_stride_n(P::Nblk * gridDim.x),
      grid_offset_m(P::Mblk * blockIdx.y),
      grid_offset_n(P::Nblk * blockIdx.x)
  {
  }

  DI void run()
  {
    for (auto tile_idx_m = grid_offset_m; tile_idx_m < this->m; tile_idx_m += grid_stride_m) {
      this->ldgXY(tile_idx_m, grid_offset_n, 0);
      for (auto tile_idx_n = grid_offset_n; tile_idx_n < this->n; tile_idx_n += grid_stride_n) {
<<<<<<< HEAD
=======
        // Prolog:
>>>>>>> d45eb1ec
        reset_accumulator();
        this->stsXY();
        __syncthreads();
        this->switch_write_buffer();

<<<<<<< HEAD
=======
        // Main loop:
>>>>>>> d45eb1ec
        for (int kidx = P::Kblk; kidx < this->k; kidx += P::Kblk) {
          this->ldgXY(tile_idx_m, tile_idx_n, kidx);
          // Process all data in shared memory (previous k-block) and
          // accumulate in registers.
          accumulate();
          this->stsXY();
          __syncthreads();
          this->switch_write_buffer();
          this->switch_read_buffer();
        }
        accumulate();  // last iteration
<<<<<<< HEAD
        // This is needed for making sure next grid stride of
        // non-norm based metrics uses previously accumulated buffer so
        // it doesn't make shmem dirty until previous iteration
        // is complete.
        this->switch_read_buffer();

=======
        // The pre-condition for the loop over tile_idx_n is that write_buffer
        // and read_buffer point to the same buffer. This flips read_buffer back
        // so that it satisfies the pre-condition of this loop.
        this->switch_read_buffer();

        // Epilog:
>>>>>>> d45eb1ec
        if (useNorms) {
          DataT regxn[P::AccRowsPerTh], regyn[P::AccColsPerTh];
          load_norms(tile_idx_m, tile_idx_n, regxn, regyn);
          // Overlap ldg with epilog computation
          ldgNextGridStride(tile_idx_m, tile_idx_n);
          epilog_op(acc, regxn, regyn, tile_idx_n, tile_idx_m);
        } else {
          // Overlap ldg with epilog computation
          ldgNextGridStride(tile_idx_m, tile_idx_n);
          epilog_op(acc, nullptr, nullptr, tile_idx_n, tile_idx_m);
        }
        if (writeOut) { store_output(tile_idx_m, tile_idx_n); }
      }
      rowEpilog_op(tile_idx_m);
    }
  }

 private:
  DI void ldgNextGridStride(IdxT tile_idx_m, IdxT tile_idx_n)
  {
    // Fetch next grid stride ldg if within range
    const auto next_tile_tile_idx_n = tile_idx_n + grid_stride_n;
    const auto next_tile_tile_idx_m = tile_idx_m + grid_stride_m;
    if ((next_tile_tile_idx_n) < this->n) {
      this->ldgXY(tile_idx_m, next_tile_tile_idx_n, 0);
    } else if ((next_tile_tile_idx_m) < this->m) {
      this->ldgXY(next_tile_tile_idx_m, grid_offset_n, 0);
    }
  }

  DI void reset_accumulator()
  {
    // Reset accumulator registers to zero.
#pragma unroll
    for (int i = 0; i < P::AccRowsPerTh; ++i) {
#pragma unroll
      for (int j = 0; j < P::AccColsPerTh; ++j) {
        acc[i][j] = BaseClass::Zero;
      }
    }
  }

  DI void accumulate()
  {
#pragma unroll
    for (int ki = 0; ki < P::Kblk; ki += P::Veclen) {
      this->ldsXY(ki);
#pragma unroll
      for (int i = 0; i < P::AccRowsPerTh; ++i) {
#pragma unroll
        for (int j = 0; j < P::AccColsPerTh; ++j) {
#pragma unroll
          for (int v = 0; v < P::Veclen; ++v) {
            core_op(acc[i][j], this->regx[i][v], this->regy[j][v]);
          }
        }
      }
    }
  }

  DI void load_norms(IdxT tile_idx_m,
                     IdxT tile_idx_n,
                     DataT (&regxn)[P::AccRowsPerTh],
                     DataT (&regyn)[P::AccColsPerTh])
  {
    DataT* sxNorm = (DataT*)(&smem[P::SmemSize]);
    DataT* syNorm = (&sxNorm[P::Mblk]);

    // Load x & y norms required by this threadblock in shmem buffer
    if (tile_idx_n == blockIdx.x * P::Nblk) {
      for (int i = threadIdx.x; i < P::Mblk; i += P::Nthreads) {
        auto idx  = tile_idx_m + i;
        sxNorm[i] = idx < this->m ? xn[idx] : 0;
      }
    }

    for (int i = threadIdx.x; i < P::Nblk; i += P::Nthreads) {
      auto idx  = tile_idx_n + i;
      syNorm[i] = idx < this->n ? yn[idx] : 0;
    }
    __syncthreads();

#pragma unroll
    for (int i = 0; i < P::AccRowsPerTh; ++i) {
      regxn[i] = sxNorm[i * P::AccThRows + (threadIdx.x / P::AccThCols)];
    }
#pragma unroll
    for (int i = 0; i < P::AccColsPerTh; ++i) {
      regyn[i] = syNorm[i * P::AccThCols + (threadIdx.x % P::AccThCols)];
    }
  }

  DI void store_output(IdxT tile_idx_m, IdxT tile_idx_n)
  {
    IdxT starty = tile_idx_m + this->accrowid;
    IdxT startx = tile_idx_n + this->acccolid;

#pragma unroll
    for (int i = 0; i < P::AccRowsPerTh; ++i) {
      auto rowId = starty + i * P::AccThRows;
#pragma unroll
      for (int j = 0; j < P::AccColsPerTh; ++j) {
        auto colId = startx + j * P::AccThCols;
        if (rowId < this->m && colId < this->n) {
          // Promote to 64 bit index for final write, as output array can be > 2^31
          dOutput[std::size_t(rowId) * this->n + colId] = fin_op(acc[i][j], 0);
        }
      }
    }
  }
};  // struct PairwiseDistances

template <typename P, typename IdxT, typename T>
dim3 launchConfigGenerator(IdxT m, IdxT n, std::size_t sMemSize, T func)
{
  const auto numSMs  = raft::getMultiProcessorCount();
  int numBlocksPerSm = 0;
  dim3 grid;

  RAFT_CUDA_TRY(
    cudaOccupancyMaxActiveBlocksPerMultiprocessor(&numBlocksPerSm, func, P::Nthreads, sMemSize));
  std::size_t minGridSize = numSMs * numBlocksPerSm;
  std::size_t yChunks     = raft::ceildiv<int>(m, P::Mblk);
  std::size_t xChunks     = raft::ceildiv<int>(n, P::Nblk);
  grid.y                  = yChunks > minGridSize ? minGridSize : yChunks;
  grid.x                  = (minGridSize - grid.y) <= 0 ? 1 : xChunks;
  if (grid.x != 1) {
    std::size_t i = 1;
    while (grid.y * i < minGridSize) {
      i++;
    }
    grid.x = i >= xChunks ? xChunks : i;
  }

  return grid;
}

};  // namespace detail
};  // namespace distance
};  // namespace raft<|MERGE_RESOLUTION|>--- conflicted
+++ resolved
@@ -135,19 +135,13 @@
     for (auto tile_idx_m = grid_offset_m; tile_idx_m < this->m; tile_idx_m += grid_stride_m) {
       this->ldgXY(tile_idx_m, grid_offset_n, 0);
       for (auto tile_idx_n = grid_offset_n; tile_idx_n < this->n; tile_idx_n += grid_stride_n) {
-<<<<<<< HEAD
-=======
         // Prolog:
->>>>>>> d45eb1ec
         reset_accumulator();
         this->stsXY();
         __syncthreads();
         this->switch_write_buffer();
 
-<<<<<<< HEAD
-=======
         // Main loop:
->>>>>>> d45eb1ec
         for (int kidx = P::Kblk; kidx < this->k; kidx += P::Kblk) {
           this->ldgXY(tile_idx_m, tile_idx_n, kidx);
           // Process all data in shared memory (previous k-block) and
@@ -159,21 +153,12 @@
           this->switch_read_buffer();
         }
         accumulate();  // last iteration
-<<<<<<< HEAD
-        // This is needed for making sure next grid stride of
-        // non-norm based metrics uses previously accumulated buffer so
-        // it doesn't make shmem dirty until previous iteration
-        // is complete.
-        this->switch_read_buffer();
-
-=======
         // The pre-condition for the loop over tile_idx_n is that write_buffer
         // and read_buffer point to the same buffer. This flips read_buffer back
         // so that it satisfies the pre-condition of this loop.
         this->switch_read_buffer();
 
         // Epilog:
->>>>>>> d45eb1ec
         if (useNorms) {
           DataT regxn[P::AccRowsPerTh], regyn[P::AccColsPerTh];
           load_norms(tile_idx_m, tile_idx_n, regxn, regyn);
