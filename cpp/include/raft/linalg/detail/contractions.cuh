/*
 * Copyright (c) 2022-2023, NVIDIA CORPORATION.
 *
 * Licensed under the Apache License, Version 2.0 (the "License");
 * you may not use this file except in compliance with the License.
 * You may obtain a copy of the License at
 *
 *     http://www.apache.org/licenses/LICENSE-2.0
 *
 * Unless required by applicable law or agreed to in writing, software
 * distributed under the License is distributed on an "AS IS" BASIS,
 * WITHOUT WARRANTIES OR CONDITIONS OF ANY KIND, either express or implied.
 * See the License for the specific language governing permissions and
 * limitations under the License.
 */

#pragma once

#include <raft/util/device_loads_stores.cuh>

namespace raft {
namespace linalg {
namespace detail {

template <typename DataT, typename IdxT, typename Policy, bool isRowMajor = true>
struct Contractions_NT {
 protected:
  typedef Policy P;

  /** number of rows in X */
  IdxT m;
  /** number of rows in Y */
  IdxT n;
  /** number of columns in X and Y */
  IdxT k;
  /** leading dimension in X */
  IdxT lda;
  /** leading dimension in Y */
  IdxT ldb;
  /** leading dimension in Output D */
  IdxT ldd;

  /** global memory pointer to X matrix */
  const DataT* x_base;
  /** global memory pointer to Y matrix */
  const DataT* y_base;

  /** current thread's smem row id */
  int srowid;
  /** current thread's smem column id */
  int scolid;
  /** current thread's accumulation row id */
  int accrowid;
  /** current thread's accumulation column id */
  int acccolid;

  /** base smem pointer for X data storage */
  DataT* sx;
  /** base smem pointer for Y data storage */
  DataT* sy;
  /** index pointing the correct smem page for writing after `ldgXY()` */
  int pageWr;
  /** index pointing the correct smem page for reading during `ldsXY()` */
  int pageRd;

  /** block of X data loaded from smem after `ldsXY()` */
  DataT regx[P::AccRowsPerTh][P::Veclen];
  /** block of Y data loaded from smem after `ldsXY()` */
  DataT regy[P::AccColsPerTh][P::Veclen];
  /** block of X data loaded from global mem after `ldgXY()` */
  DataT ldgDataX[P::LdgPerThX][P::Veclen];
  /** block of Y data loaded from global mem after `ldgXY()` */
  DataT ldgDataY[P::LdgPerThY][P::Veclen];

  static constexpr DataT Zero = (DataT)0;

 public:
  /**
   * @brief Ctor
   * @param[in] _x X matrix. [on device] [dim = _m x _k] [row-major]
   * @param[in] _y Y matrix. [on device] [dim = _n x _k] [row-major]
   * @param[in] _m number of rows of X
   * @param[in] _n number of rows of Y
   * @param[in] _k number of cols of X and Y
   * @param[in] _smem shared memory region used during computations
   */
  DI Contractions_NT(const DataT* _x, const DataT* _y, IdxT _m, IdxT _n, IdxT _k, char* _smem)
    : m(_m),
      n(_n),
      k(_k),
      lda(_k),
      ldb(_k),
      x_base(_x),
      y_base(_y),
      srowid(threadIdx.x / P::LdgThRow),
      scolid((threadIdx.x % P::LdgThRow) * P::Veclen),
      accrowid(threadIdx.x / P::AccThCols),
      acccolid(threadIdx.x % P::AccThCols),
      sx((DataT*)_smem),
      sy(&(sx[P::SmemPageX])),
      pageWr(0),
      pageRd(0)
  {
  }

  /**
   * @brief Ctor
   * @param[in] _x X matrix. [on device] [dim = _m x _k] [row-major]
   * @param[in] _y Y matrix. [on device] [dim = _n x _k] [row-major]
   * @param[in] _m number of rows of X
   * @param[in] _n number of rows of Y
   * @param[in] _k number of cols of X and Y
   * @param[in] _smem shared memory region used during computations
   */
  DI Contractions_NT(const DataT* _x,
                     const DataT* _y,
                     IdxT _m,
                     IdxT _n,
                     IdxT _k,
                     IdxT _lda,
                     IdxT _ldb,
                     IdxT _ldd,
                     char* _smem)
    : m(_m),
      n(_n),
      k(_k),
      lda(_lda),
      ldb(_ldb),
      ldd(_ldd),
      x_base(_x),
      y_base(_y),
      srowid(threadIdx.x / P::LdgThRow),
      scolid((threadIdx.x % P::LdgThRow) * P::Veclen),
      accrowid(threadIdx.x / P::AccThCols),
      acccolid(threadIdx.x % P::AccThCols),
      sx((DataT*)_smem),
      sy(&(sx[P::SmemPageX])),
      pageWr(0),
      pageRd(0)
  {
  }

 protected:
  /**
   * @brief Load current block of X/Y from global memory to registers
   * @param[in] kidx current start index of k to be loaded
   */
  DI void ldgXY(IdxT tile_idx_m, IdxT tile_idx_n, IdxT kidx)
<<<<<<< HEAD
  {
    ldgX(tile_idx_m, kidx);
    ldgY(tile_idx_n, kidx);
=======
  {
    ldgX(tile_idx_m, kidx);
    ldgY(tile_idx_n, kidx);
  }

  DI void ldgXY(IdxT tile_idx_m, IdxT tile_idx_n, IdxT kidx, IdxT tile_end_n)
  {
    ldgX(tile_idx_m, kidx);
    ldgY(tile_idx_n, kidx, tile_end_n);
>>>>>>> d45eb1ec
  }

  /**
   * @brief Store current block of X/Y from registers to smem
   * @param[in] kidx current start index of k to be loaded
   */
  DI void stsXY()
  {
    stsX(sx + pageWr * P::SmemPage);
    stsY(sy + pageWr * P::SmemPage);
  }

  /**
   * @brief Load X and Y block from shared memory to registers
   * @param[in] kidx k value from the current k-block to be loaded from smem
   */
  DI void ldsXY(int kidx)
  {
    ldsX(kidx, sx + pageRd * P::SmemPage);
    ldsY(kidx, sy + pageRd * P::SmemPage);
  }

  DI void switch_read_buffer() { this->pageRd ^= 1; }

  DI void switch_write_buffer() { this->pageWr ^= 1; }

 private:
  DI void ldgX(IdxT tile_idx_m, IdxT kidx)
  {
    IdxT xrowid = isRowMajor ? tile_idx_m + srowid : tile_idx_m;
    auto x      = isRowMajor ? x_base + xrowid * lda : x_base + xrowid + srowid * lda;

    if (isRowMajor) {
      auto numRows = m;
      auto koffset = kidx + scolid;
#pragma unroll
      for (int i = 0; i < P::LdgPerThX; ++i) {
        if (koffset < lda && (xrowid + i * P::LdgRowsX) < numRows) {
          ldg(ldgDataX[i], x + i * P::LdgRowsX * lda + koffset);
        } else {
#pragma unroll
          for (int j = 0; j < P::Veclen; ++j) {
            ldgDataX[i][j] = Zero;
          }
        }
      }
    } else {
      const auto numRows = k;
      auto koffset       = scolid;
#pragma unroll
      for (int i = 0; i < P::LdgPerThX; ++i) {
        if ((koffset + xrowid) < lda && (srowid + kidx + i * P::LdgRowsX) < numRows) {
          ldg(ldgDataX[i], x + (kidx + i * P::LdgRowsX) * lda + koffset);
        } else {
#pragma unroll
          for (int j = 0; j < P::Veclen; ++j) {
            ldgDataX[i][j] = Zero;
          }
        }
      }
    }
  }

<<<<<<< HEAD
  DI void ldgY(IdxT tile_idx_n, IdxT kidx)
=======
  DI void ldgY(IdxT tile_idx_n, IdxT kidx) { ldgY(tile_idx_n, kidx, n); }

  DI void ldgY(IdxT tile_idx_n, IdxT kidx, IdxT end_n)
>>>>>>> d45eb1ec
  {
    IdxT yrowid = isRowMajor ? tile_idx_n + srowid : tile_idx_n;
    auto y      = isRowMajor ? y_base + yrowid * ldb : y_base + yrowid + srowid * ldb;

    if (isRowMajor) {
      auto numRows = end_n;
      auto koffset = kidx + scolid;
#pragma unroll
      for (int i = 0; i < P::LdgPerThY; ++i) {
        if (koffset < ldb && (yrowid + i * P::LdgRowsY) < numRows) {
          ldg(ldgDataY[i], y + i * P::LdgRowsY * ldb + koffset);
        } else {
#pragma unroll
          for (int j = 0; j < P::Veclen; ++j) {
            ldgDataY[i][j] = Zero;
          }
        }
      }
    } else {
      auto numRows = k;
      auto koffset = scolid;
#pragma unroll
      for (int i = 0; i < P::LdgPerThY; ++i) {
        if ((koffset + yrowid) < end_n && (srowid + kidx + i * P::LdgRowsY) < numRows) {
          ldg(ldgDataY[i], y + (kidx + i * P::LdgRowsY) * ldb + koffset);
        } else {
#pragma unroll
          for (int j = 0; j < P::Veclen; ++j) {
            ldgDataY[i][j] = Zero;
          }
        }
      }
    }
  }

  DI void stsX(DataT* smem)
  {
    auto* saddr = smem + srowid * P::SmemStride + scolid;
#pragma unroll
    for (int i = 0; i < P::LdgPerThX; ++i) {
      sts(saddr + i * P::LdgRowsX * P::SmemStride, ldgDataX[i]);
    }
  }

  DI void stsY(DataT* smem)
  {
    auto* saddr = smem + srowid * P::SmemStride + scolid;
#pragma unroll
    for (int i = 0; i < P::LdgPerThY; ++i) {
      sts(saddr + i * P::LdgRowsY * P::SmemStride, ldgDataY[i]);
    }
  }

  DI void ldsX(int kidx, DataT* smem)
  {
    if (isRowMajor) {
      auto* saddr = smem + accrowid * P::SmemStride + kidx;
#pragma unroll
      for (int i = 0; i < P::AccRowsPerTh; ++i) {
        lds(regx[i], saddr + i * P::AccThRows * P::SmemStride);
      }
    } else {
      auto* saddr = smem + accrowid + kidx * P::SmemStride;
#pragma unroll
      for (int i = 0; i < P::AccRowsPerTh; ++i) {
#pragma unroll
        for (int v = 0; v < P::Veclen; ++v) {
          regx[i][v] = saddr[i * P::AccThRows + v * P::SmemStride];
        }
      }
    }
  }

  DI void ldsY(int kidx, DataT* smem)
  {
    if (isRowMajor) {
      auto* saddr = smem + acccolid * P::SmemStride + kidx;
#pragma unroll
      for (int i = 0; i < P::AccColsPerTh; ++i) {
        lds(regy[i], saddr + i * P::AccThCols * P::SmemStride);
      }
    } else {
      auto* saddr = smem + acccolid + kidx * P::SmemStride;
#pragma unroll
      for (int i = 0; i < P::AccColsPerTh; ++i) {
#pragma unroll
        for (int v = 0; v < P::Veclen; ++v) {
          regy[i][v] = saddr[i * P::AccThCols + v * P::SmemStride];
        }
      }
    }
  }

};  // struct Contractions_NT

}  // namespace detail
}  // namespace linalg
}  // namespace raft<|MERGE_RESOLUTION|>--- conflicted
+++ resolved
@@ -146,21 +146,15 @@
    * @param[in] kidx current start index of k to be loaded
    */
   DI void ldgXY(IdxT tile_idx_m, IdxT tile_idx_n, IdxT kidx)
-<<<<<<< HEAD
   {
     ldgX(tile_idx_m, kidx);
     ldgY(tile_idx_n, kidx);
-=======
-  {
-    ldgX(tile_idx_m, kidx);
-    ldgY(tile_idx_n, kidx);
   }
 
   DI void ldgXY(IdxT tile_idx_m, IdxT tile_idx_n, IdxT kidx, IdxT tile_end_n)
   {
     ldgX(tile_idx_m, kidx);
     ldgY(tile_idx_n, kidx, tile_end_n);
->>>>>>> d45eb1ec
   }
 
   /**
@@ -224,13 +218,9 @@
     }
   }
 
-<<<<<<< HEAD
-  DI void ldgY(IdxT tile_idx_n, IdxT kidx)
-=======
   DI void ldgY(IdxT tile_idx_n, IdxT kidx) { ldgY(tile_idx_n, kidx, n); }
 
   DI void ldgY(IdxT tile_idx_n, IdxT kidx, IdxT end_n)
->>>>>>> d45eb1ec
   {
     IdxT yrowid = isRowMajor ? tile_idx_n + srowid : tile_idx_n;
     auto y      = isRowMajor ? y_base + yrowid * ldb : y_base + yrowid + srowid * ldb;
